name: CI
on: [push]

# Automatically stop old builds on the same branch/PR
concurrency:
  group: ${{ github.workflow }}-${{ github.ref }}
  cancel-in-progress: true

defaults:
  run:
    shell: bash -el {0}

jobs:
  pre-commit-checks:
    name: Pre-commit Checks
    timeout-minutes: 30
    runs-on: ubuntu-latest
    steps:
      - name: Checkout branch
        uses: actions/checkout@v4
        with:
          ref: ${{ github.head_ref }}
          # needed for 'pre-commit-mirrors-insert-license'
          fetch-depth: 0
      - name: Run pre-commit-conda
        uses: quantco/pre-commit-conda@v1

  mypy-type-checks:
    name: Mypy Type Checks
    runs-on: ubuntu-latest
    strategy:
      matrix:
        env: [py312]
    steps:
      - name: Checkout branch
        uses: actions/checkout@v4
        with:
          ref: ${{ github.head_ref }}
          fetch-depth: 0
      - name: Set up Conda env
        uses: mamba-org/setup-micromamba@422500192359a097648154e8db4e39bdb6c6eed7
        with:
          condarc-file: .github/assets/.condarc
          environment-file: environment.yml
          cache-environment: true
      - name: Set up pixi env
        uses: prefix-dev/setup-pixi@ba3bb36eb2066252b2363392b7739741bb777659
        with:
          environments: ${{ matrix.env }}
      - name: Install repository
        run: |
          pixi run -e ${{ matrix.env }} postinstall
      - name: Run mypy
        run: pixi run mypy .

  unit-tests:
    name: Unit Tests - ${{ matrix.os == 'ubuntu-latest' && 'Linux' || 'Windows' }} - Python ${{ matrix.python-version }}
    timeout-minutes: 30
    runs-on: ${{ matrix.os }}
    strategy:
      fail-fast: false
      matrix:
        os: [ubuntu-latest]
        env: ["py310", "py311", "py312"]
    steps:
      - name: Checkout branch
        uses: actions/checkout@v4
        with:
          ref: ${{ github.head_ref }}
          fetch-depth: 0
      - name: Set up pixi env
        uses: prefix-dev/setup-pixi@ba3bb36eb2066252b2363392b7739741bb777659
        with:
          environments: ${{ matrix.env }}
      - name: Install repository
        run: |
          pixi run -e ${{ matrix.env }} postinstall
      - name: Run unittests
        uses: quantco/pytest-action@v2
        with:
<<<<<<< HEAD
          custom-pytest: pixi run -e ${{ matrix.env }} coverage
          report-title: Unit Tests - ${{ matrix.os == 'ubuntu-latest' && 'Linux' || 'Windows' }} - ${{ matrix.env }}
          custom-arguments: --cov=metalearners --cov-report=xml --cov-report term-missing --color=yes
=======
          report-title: Unit Tests - ${{ matrix.os == 'ubuntu-latest' && 'Linux' || 'Windows' }} - Python ${{ matrix.python-version }}
          custom-arguments: --cov=metalearners --cov-report=xml --cov-report term-missing --color=yes
      - name: Upload coverage reports to Codecov
        if: matrix.python-version == '3.12'
        uses: codecov/codecov-action@125fc84a9a348dbcf27191600683ec096ec9021c
        env:
          CODECOV_TOKEN: ${{ secrets.CODECOV_TOKEN }}
          file: ./coverage.xml
>>>>>>> 049fbea0
<|MERGE_RESOLUTION|>--- conflicted
+++ resolved
@@ -78,17 +78,12 @@
       - name: Run unittests
         uses: quantco/pytest-action@v2
         with:
-<<<<<<< HEAD
           custom-pytest: pixi run -e ${{ matrix.env }} coverage
           report-title: Unit Tests - ${{ matrix.os == 'ubuntu-latest' && 'Linux' || 'Windows' }} - ${{ matrix.env }}
-          custom-arguments: --cov=metalearners --cov-report=xml --cov-report term-missing --color=yes
-=======
-          report-title: Unit Tests - ${{ matrix.os == 'ubuntu-latest' && 'Linux' || 'Windows' }} - Python ${{ matrix.python-version }}
           custom-arguments: --cov=metalearners --cov-report=xml --cov-report term-missing --color=yes
       - name: Upload coverage reports to Codecov
         if: matrix.python-version == '3.12'
         uses: codecov/codecov-action@125fc84a9a348dbcf27191600683ec096ec9021c
         env:
           CODECOV_TOKEN: ${{ secrets.CODECOV_TOKEN }}
-          file: ./coverage.xml
->>>>>>> 049fbea0
+          file: ./coverage.xml