--- conflicted
+++ resolved
@@ -1,8 +1,8 @@
 # Copyright (c) QuantCo 2024-2024
 # SPDX-License-Identifier: BSD-3-Clause
 
-<<<<<<< HEAD
 from itertools import repeat
+from sklearn.linear_model import LinearRegression, LogisticRegression
 
 import numpy as np
 import onnxruntime as rt
@@ -12,9 +12,6 @@
 from onnxconverter_common.data_types import FloatTensorType
 from onnxmltools import convert_lightgbm, convert_xgboost
 from skl2onnx import convert_sklearn
-=======
-import numpy as np
->>>>>>> 246f7e8a
 from sklearn.linear_model import LinearRegression, LogisticRegression
 from sklearn.neighbors import RadiusNeighborsRegressor
 from xgboost import XGBRegressor
@@ -39,7 +36,6 @@
     ml.fit(X, y, w)
 
 
-<<<<<<< HEAD
 @pytest.mark.parametrize(
     "treatment_model_factory, onnx_converter",
     (
@@ -138,7 +134,8 @@
         {"X": onnx_X},
     )
     np.testing.assert_allclose(ml.predict(X, True, "overall"), pred_onnx, atol=5e-4)
-=======
+
+
 def test_treatment_effect(
     numerical_experiment_dataset_continuous_outcome_binary_treatment_linear_te,
 ):
@@ -155,5 +152,4 @@
     )
     ml.fit_all_nuisance(X, Y, W)
     est = ml.treatment_effect(X, Y, W)
-    np.testing.assert_almost_equal(est[:, 0], tau.mean(), decimal=1)
->>>>>>> 246f7e8a
+    np.testing.assert_almost_equal(est[:, 0], tau.mean(), decimal=1)