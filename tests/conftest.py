# Copyright (c) QuantCo 2024-2024
# SPDX-License-Identifier: BSD-3-Clause

from pathlib import Path

import numpy as np
import pandas as pd
import pytest
<<<<<<< HEAD
from sklearn.calibration import CalibratedClassifierCV
from sklearn.discriminant_analysis import (
    LinearDiscriminantAnalysis,
    QuadraticDiscriminantAnalysis,
)
from sklearn.ensemble import (
    AdaBoostClassifier,
    AdaBoostRegressor,
    BaggingClassifier,
    BaggingRegressor,
    ExtraTreesClassifier,
    ExtraTreesRegressor,
    GradientBoostingClassifier,
    GradientBoostingRegressor,
    HistGradientBoostingClassifier,
    HistGradientBoostingRegressor,
    RandomForestClassifier,
    RandomForestRegressor,
)
from sklearn.gaussian_process import GaussianProcessRegressor
from sklearn.linear_model import (
    ARDRegression,
    BayesianRidge,
    ElasticNet,
    ElasticNetCV,
    HuberRegressor,
    Lars,
    LarsCV,
    Lasso,
    LassoCV,
    LassoLars,
    LassoLarsCV,
    LassoLarsIC,
    LinearRegression,
    LogisticRegression,
    LogisticRegressionCV,
    OrthogonalMatchingPursuit,
    OrthogonalMatchingPursuitCV,
    PassiveAggressiveRegressor,
    QuantileRegressor,
    RANSACRegressor,
    Ridge,
    RidgeCV,
    SGDRegressor,
    TheilSenRegressor,
    TweedieRegressor,
)
from sklearn.neighbors import (
    KNeighborsClassifier,
    KNeighborsRegressor,
    RadiusNeighborsClassifier,
    RadiusNeighborsRegressor,
)
from sklearn.neural_network import MLPClassifier, MLPRegressor
from sklearn.svm import SVR, LinearSVR, NuSVR
from sklearn.tree import (
    DecisionTreeClassifier,
    DecisionTreeRegressor,
    ExtraTreeClassifier,
    ExtraTreeRegressor,
)
=======
from git_root import git_root
>>>>>>> 5bbadf8c

from metalearners._utils import get_linear_dimension, load_mindset_data, load_twins_data
from metalearners.data_generation import (
    compute_experiment_outputs,
    generate_covariates,
    generate_treatment,
)
from metalearners.outcome_functions import (
    constant_treatment_effect,
    linear_treatment_effect,
)

_SEED = 1337
_SIGMA_TAU = 0.5

all_sklearn_classifiers = [
    AdaBoostClassifier,
    BaggingClassifier,
    CalibratedClassifierCV,
    DecisionTreeClassifier,
    ExtraTreeClassifier,
    ExtraTreesClassifier,
    # GaussianProcessClassifier, # This raises an error com.microsoft:Solve(-1) is not a registered function/op when inference on onnx. TODO: investigate it further
    GradientBoostingClassifier,
    HistGradientBoostingClassifier,
    KNeighborsClassifier,
    LinearDiscriminantAnalysis,
    LogisticRegression,
    LogisticRegressionCV,
    MLPClassifier,
    QuadraticDiscriminantAnalysis,
    RadiusNeighborsClassifier,
    RandomForestClassifier,
]  # extracted from all_estimators("classifier"), models which have predict_proba and convert_sklearn supports them

all_sklearn_regressors = [
    ARDRegression,
    AdaBoostRegressor,
    BaggingRegressor,
    BayesianRidge,
    DecisionTreeRegressor,
    ElasticNet,
    ElasticNetCV,
    ExtraTreeRegressor,
    ExtraTreesRegressor,
    GaussianProcessRegressor,
    GradientBoostingRegressor,
    HistGradientBoostingRegressor,
    HuberRegressor,
    KNeighborsRegressor,
    Lars,
    LarsCV,
    Lasso,
    LassoCV,
    LassoLars,
    LassoLarsCV,
    LassoLarsIC,
    LinearRegression,
    LinearSVR,
    MLPRegressor,
    NuSVR,
    OrthogonalMatchingPursuit,
    OrthogonalMatchingPursuitCV,
    # PLSRegression, # The output shape of the onnx converted model is wrong
    PassiveAggressiveRegressor,
    QuantileRegressor,
    RANSACRegressor,
    RadiusNeighborsRegressor,
    RandomForestRegressor,
    Ridge,
    RidgeCV,
    SGDRegressor,
    SVR,
    TheilSenRegressor,
    TweedieRegressor,
]  # regressors which are supported by convert_sklearn and support regression in the reals


def _generate_rct_experiment_data(
    covariates,
    is_classification: bool,
    rng,
    propensity_score: float | list[float] = 0.3,
    tau=None,
):
    if isinstance(propensity_score, list):
        n_variants = len(propensity_score)
        propensity_scores = np.array(propensity_score) * np.ones(
            (covariates.shape[0], n_variants)
        )
    elif isinstance(propensity_score, float):
        n_variants = 2
        propensity_scores = propensity_score * np.ones(covariates.shape[0])

    treatment = generate_treatment(propensity_scores, rng=rng)
    dim = get_linear_dimension(covariates)
    if tau is None:
        outcome_function = linear_treatment_effect(dim, n_variants=n_variants, rng=rng)
    else:
        outcome_function = constant_treatment_effect(dim, tau=tau, rng=rng)
    potential_outcomes = outcome_function(covariates)

    observed_outcomes, true_cate = compute_experiment_outputs(
        potential_outcomes,
        treatment,
        sigma_tau=_SIGMA_TAU,
        n_variants=n_variants,
        is_classification=is_classification,
        return_probability_cate=True,
        rng=rng,
    )

    return (
        covariates,
        propensity_scores,
        treatment,
        observed_outcomes,
        potential_outcomes,
        true_cate,
    )


@pytest.fixture(scope="function")
def rng():
    return np.random.default_rng(_SEED)


@pytest.fixture(scope="session")
def mindset_data():
    return load_mindset_data(Path(git_root()) / "data" / "learning_mindset.zip")


@pytest.fixture(scope="session")
def twins_data():
    rng = np.random.default_rng(_SEED)
    (
        chosen_df,
        outcome_column,
        treatment_column,
        feature_columns,
        categorical_feature_columns,
        _,
    ) = load_twins_data(Path(git_root()) / "data" / "twins.zip", rng)
    return (
        chosen_df,
        outcome_column,
        treatment_column,
        feature_columns,
        categorical_feature_columns,
    )


@pytest.fixture(scope="session")
def n_numericals():
    return 25


@pytest.fixture(scope="session")
def n_categoricals():
    return 5


@pytest.fixture(scope="session")
def sample_size():
    return 100_000


@pytest.fixture(scope="session")
def numerical_covariates(sample_size, n_numericals):
    rng = np.random.default_rng(_SEED)
    return generate_covariates(sample_size, n_numericals, format="numpy", rng=rng)


@pytest.fixture(scope="session")
def mixed_covariates(sample_size, n_numericals, n_categoricals):
    rng = np.random.default_rng(_SEED)
    return generate_covariates(
        sample_size,
        n_numericals + n_categoricals,
        n_categoricals=n_categoricals,
        format="pandas",
        rng=rng,
    )


@pytest.fixture(scope="session")
def numerical_experiment_dataset_continuous_outcome_binary_treatment_linear_te(
    sample_size, n_numericals
):
    rng = np.random.default_rng(_SEED)
    covariates, _, _ = generate_covariates(
        sample_size, n_numericals, format="numpy", rng=rng
    )
    return _generate_rct_experiment_data(covariates, False, rng, 0.3, None)


@pytest.fixture(scope="session")
def numerical_experiment_dataset_binary_outcome_binary_treatment_linear_te(
    sample_size, n_numericals
):
    rng = np.random.default_rng(_SEED)
    covariates, _, _ = generate_covariates(
        sample_size, n_numericals, format="numpy", rng=rng
    )
    return _generate_rct_experiment_data(covariates, True, rng, 0.3, None)


@pytest.fixture(scope="session")
def mixed_experiment_dataset_continuous_outcome_binary_treatment_linear_te(
    sample_size, n_numericals, n_categoricals
):
    rng = np.random.default_rng(_SEED)
    covariates, _, _ = generate_covariates(
        sample_size,
        n_numericals + n_categoricals,
        n_categoricals=n_categoricals,
        format="pandas",
        rng=rng,
    )
    return _generate_rct_experiment_data(covariates, False, rng, 0.3, None)


@pytest.fixture(scope="session")
def numerical_experiment_dataset_continuous_outcome_multi_treatment_linear_te(
    sample_size, n_numericals
):
    rng = np.random.default_rng(_SEED)
    covariates, _, _ = generate_covariates(
        sample_size, n_numericals, format="numpy", rng=rng
    )
    return _generate_rct_experiment_data(
        covariates, False, rng, [0.2, 0.1, 0.3, 0.15, 0.25], None
    )


@pytest.fixture(scope="session")
def numerical_experiment_dataset_continuous_outcome_multi_treatment_constant_te(
    sample_size, n_numericals
):
    rng = np.random.default_rng(_SEED)
    covariates, _, _ = generate_covariates(
        sample_size, n_numericals, format="numpy", rng=rng
    )
    return _generate_rct_experiment_data(
        covariates, False, rng, [0.2, 0.1, 0.3, 0.15, 0.25], np.array([-2, 5, 0, 3])
    )


@pytest.fixture(scope="session")
def dummy_dataset():
    rng = np.random.default_rng(_SEED)
    sample_size = 100
    n_features = 10
    X = rng.standard_normal((sample_size, n_features))
    y = rng.standard_normal(sample_size)
    w = rng.integers(0, 2, sample_size)
    return X, y, w


@pytest.fixture(scope="session")
def feature_importance_dataset():
    rng = np.random.default_rng(_SEED)
    n_samples = 10000
    x0 = rng.normal(10, 1, n_samples)
    x1 = rng.normal(2, 1, n_samples)
    x2 = rng.normal(-5, 1, n_samples)
    w = rng.integers(0, 3, n_samples)

    noise = rng.normal(0, 0.05, n_samples)

    y = np.zeros(n_samples)
    y[w == 0] = x0[w == 0] + noise[w == 0]
    y[w == 1] = x0[w == 1] + x1[w == 1] + noise[w == 1]
    y[w == 2] = x0[w == 2] + x2[w == 2] + noise[w == 2]
    X = pd.DataFrame({"x0": x0, "x1": x1, "x2": x2})
    y = pd.Series(y)
    w = pd.Series(w)

    return X, y, w<|MERGE_RESOLUTION|>--- conflicted
+++ resolved
@@ -6,7 +6,7 @@
 import numpy as np
 import pandas as pd
 import pytest
-<<<<<<< HEAD
+from git_root import git_root
 from sklearn.calibration import CalibratedClassifierCV
 from sklearn.discriminant_analysis import (
     LinearDiscriminantAnalysis,
@@ -68,9 +68,6 @@
     ExtraTreeClassifier,
     ExtraTreeRegressor,
 )
-=======
-from git_root import git_root
->>>>>>> 5bbadf8c
 
 from metalearners._utils import get_linear_dimension, load_mindset_data, load_twins_data
 from metalearners.data_generation import (
