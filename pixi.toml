--- conflicted
+++ resolved
@@ -33,14 +33,11 @@
 shap = "*"
 matplotlib-base = "*"
 joblib = ">=1.2.0"
-<<<<<<< HEAD
+lifelines = "*"
 onnx = "*"
 onnxmltools = "*"
 onnxruntime = "*"
 spox = "*"
-=======
-lifelines = "*"
->>>>>>> 851c1ca3
 
 [feature.lint.dependencies]
 pre-commit = "*"
