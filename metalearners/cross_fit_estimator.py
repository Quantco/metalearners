--- conflicted
+++ resolved
@@ -195,13 +195,8 @@
             for e in self._estimators:
                 if set(e.classes_) != set(self.classes_):  # type: ignore
                     raise ValueError(
-<<<<<<< HEAD
-                        "Some cross fit estimators training data had less classes than "
-                        "the overall estimator. Please check the cv parameter. If you are "
-=======
                         "Some folds in cross-fitting had fewer classes than "
                         "the overall dataset. Please check the cv parameter. If you are "
->>>>>>> d10d67fb
                         "synchronizing the folds in a MetaLearner consider not doing it."
                     )
         return self
