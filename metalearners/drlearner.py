--- conflicted
+++ resolved
@@ -370,7 +370,14 @@
             - y0_estimate
         )
 
-<<<<<<< HEAD
+        if self.adaptive_clipping:
+            t_pseudo_outcome = y1_estimate - y0_estimate
+            pseudo_outcome = np.where(
+                propensity_estimates.min(axis=1) < epsilon,
+                t_pseudo_outcome,
+                pseudo_outcome,
+            )
+
         return pseudo_outcome
 
     @classmethod
@@ -412,15 +419,4 @@
         cate = op.concat(tau_hat, axis=1)
         final_model = build(input_dict, {output_name: cate})
         check_model(final_model, full_check=True)
-        return final_model
-=======
-        if self.adaptive_clipping:
-            t_pseudo_outcome = y1_estimate - y0_estimate
-            pseudo_outcome = np.where(
-                propensity_estimates.min(axis=1) < epsilon,
-                t_pseudo_outcome,
-                pseudo_outcome,
-            )
-
-        return pseudo_outcome
->>>>>>> 9e00603d
+        return final_model