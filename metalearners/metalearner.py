--- conflicted
+++ resolved
@@ -1135,97 +1135,6 @@
             return default_scoring
         return dict(default_scoring) | dict(scoring)
 
-<<<<<<< HEAD
-    def _validate_onnx_models(
-        self, models: Mapping[str, Sequence], necessary_models: Set[str]
-    ):
-        """Validates that the converted ONNX models are correct.
-
-        Specifically it validates the following:
-        * The ``necessary_models`` are present in the ``models``` dictionary
-        * The number of models for each model matches the cardinality in the MetaLearner
-        * All ONNX have the same input format
-        * The models with ``"predict"`` as ``predict_method`` have only one output
-        * The models with ``"predict_proba"`` as ``predict_method`` have a probabilities output
-        """
-        if set(models.keys()) != necessary_models:
-            raise ValueError(f"{necessary_models} should be present in models keys.")
-        specifications = (
-            self.nuisance_model_specifications() | self.treatment_model_specifications()
-        )
-        input_format = None
-        for model_kind in necessary_models:
-            model_specification = specifications[model_kind]
-            if len(models[model_kind]) != model_specification["cardinality"](self):
-                raise ValueError(
-                    f"{model_kind} cardinality does not match the expected cardinality."
-                )
-            predict_method = model_specification["predict_method"](self)
-            for model_index, model in enumerate(models[model_kind]):
-                if input_format is None:
-                    input_format = model.graph.input
-                elif input_format != model.graph.input:
-                    raise ValueError(
-                        "Some ONNX model has a different input, check that all models have "
-                        "the same input format."
-                    )
-                if predict_method == "predict" and len(model.graph.output) != 1:
-                    raise ValueError(
-                        f"ONNX {model_kind} with index {model_index} has {len(model.graph.output)} "
-                        "outputs and should have only one."
-                    )
-                elif predict_method == "predict_proba":
-                    found_probabilities = False
-                    for output in model.graph.output:
-                        if output.name in ONNX_PROBABILITIES_OUTPUTS:
-                            found_probabilities = True
-                    if not found_probabilities:
-                        raise ValueError(
-                            f"ONNX {model_kind} model with index {model_index} needs to have an output "
-                            f"with name in {ONNX_PROBABILITIES_OUTPUTS}."
-                        )
-
-    def _validate_feature_set_none(self):
-        """Validates that the feature set for all the models is None, i.e. all models
-        use all features."""
-        for feature_set in self.feature_set.values():
-            if feature_set is not None:
-                raise ValueError(
-                    "ONNX conversion can only be used if all base models have ``None`` "
-                    "as feature set (and therefore use all the features)."
-                )
-
-    @abstractmethod
-    def _necessary_onnx_models(self) -> dict[str, list[_ScikitModel]]:
-        """Return a dictionary with the necessary models to convert the MetaLearner to
-        ONNX.
-
-        The returned dictionary keys will be strings and the values will be list of the
-        overall base models (trained on the complete dataset) which should be converted
-        to onnx.
-        """
-        ...
-
-    @abstractmethod
-    def _build_onnx(self, models: Mapping[str, Sequence], output_name: str = "tau"):
-        """Convert the MetaLearner to an ONNX model.
-
-        .. warning::
-            This is a experimental feature which is not subject to deprecation cycles. Use
-            it at your own risk!
-
-        ``output_name`` can be used to change the output name of the ONNX model.
-
-        ``models`` should be a dictionary of sequences with the necessary base models converted to
-        ONNX. The necessary models for the specific MetaLearner can be accessed with
-        :meth:`~metalearners.metalearner.MetaLearner._necessary_onnx_models`.
-
-        This method combines the the converted ONNX base models into a single ONNX model.
-        This combined model has a single 2D input ``"X"`` and a single output named
-        ``output_name``.
-        """
-        ...
-=======
     @property
     def init_args(self) -> dict[str, Any]:
         """Create initiliazation parameters for a new MetaLearner.
@@ -1274,7 +1183,96 @@
             "n_folds": self.n_folds,
             "random_state": self.random_state,
         }
->>>>>>> 3cad00eb
+
+    def _validate_onnx_models(
+        self, models: Mapping[str, Sequence], necessary_models: Set[str]
+    ):
+        """Validates that the converted ONNX models are correct.
+
+        Specifically it validates the following:
+        * The ``necessary_models`` are present in the ``models``` dictionary
+        * The number of models for each model matches the cardinality in the MetaLearner
+        * All ONNX have the same input format
+        * The models with ``"predict"`` as ``predict_method`` have only one output
+        * The models with ``"predict_proba"`` as ``predict_method`` have a probabilities output
+        """
+        if set(models.keys()) != necessary_models:
+            raise ValueError(f"{necessary_models} should be present in models keys.")
+        specifications = (
+            self.nuisance_model_specifications() | self.treatment_model_specifications()
+        )
+        input_format = None
+        for model_kind in necessary_models:
+            model_specification = specifications[model_kind]
+            if len(models[model_kind]) != model_specification["cardinality"](self):
+                raise ValueError(
+                    f"{model_kind} cardinality does not match the expected cardinality."
+                )
+            predict_method = model_specification["predict_method"](self)
+            for model_index, model in enumerate(models[model_kind]):
+                if input_format is None:
+                    input_format = model.graph.input
+                elif input_format != model.graph.input:
+                    raise ValueError(
+                        "Some ONNX model has a different input, check that all models have "
+                        "the same input format."
+                    )
+                if predict_method == "predict" and len(model.graph.output) != 1:
+                    raise ValueError(
+                        f"ONNX {model_kind} with index {model_index} has {len(model.graph.output)} "
+                        "outputs and should have only one."
+                    )
+                elif predict_method == "predict_proba":
+                    found_probabilities = False
+                    for output in model.graph.output:
+                        if output.name in ONNX_PROBABILITIES_OUTPUTS:
+                            found_probabilities = True
+                    if not found_probabilities:
+                        raise ValueError(
+                            f"ONNX {model_kind} model with index {model_index} needs to have an output "
+                            f"with name in {ONNX_PROBABILITIES_OUTPUTS}."
+                        )
+
+    def _validate_feature_set_none(self):
+        """Validates that the feature set for all the models is None, i.e. all models
+        use all features."""
+        for feature_set in self.feature_set.values():
+            if feature_set is not None:
+                raise ValueError(
+                    "ONNX conversion can only be used if all base models have ``None`` "
+                    "as feature set (and therefore use all the features)."
+                )
+
+    @abstractmethod
+    def _necessary_onnx_models(self) -> dict[str, list[_ScikitModel]]:
+        """Return a dictionary with the necessary models to convert the MetaLearner to
+        ONNX.
+
+        The returned dictionary keys will be strings and the values will be list of the
+        overall base models (trained on the complete dataset) which should be converted
+        to onnx.
+        """
+        ...
+
+    @abstractmethod
+    def _build_onnx(self, models: Mapping[str, Sequence], output_name: str = "tau"):
+        """Convert the MetaLearner to an ONNX model.
+
+        .. warning::
+            This is a experimental feature which is not subject to deprecation cycles. Use
+            it at your own risk!
+
+        ``output_name`` can be used to change the output name of the ONNX model.
+
+        ``models`` should be a dictionary of sequences with the necessary base models converted to
+        ONNX. The necessary models for the specific MetaLearner can be accessed with
+        :meth:`~metalearners.metalearner.MetaLearner._necessary_onnx_models`.
+
+        This method combines the the converted ONNX base models into a single ONNX model.
+        This combined model has a single 2D input ``"X"`` and a single output named
+        ``output_name``.
+        """
+        ...
 
 
 class _ConditionalAverageOutcomeMetaLearner(MetaLearner, ABC):
