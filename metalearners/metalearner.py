--- conflicted
+++ resolved
@@ -2,11 +2,7 @@
 # SPDX-License-Identifier: BSD-3-Clause
 
 from abc import ABC, abstractmethod
-<<<<<<< HEAD
 from collections.abc import Callable, Collection, Mapping, Sequence, Set
-=======
-from collections.abc import Callable, Collection, Sequence
->>>>>>> a406292f
 from copy import deepcopy
 from dataclasses import dataclass
 from typing import TypedDict
