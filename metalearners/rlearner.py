# # Copyright (c) QuantCo 2024-2024
# # SPDX-License-Identifier: BSD-3-Clause

from collections.abc import Callable, Mapping

import numpy as np
from joblib import Parallel, delayed
from sklearn.metrics import root_mean_squared_error
from typing_extensions import Self

from metalearners._typing import Matrix, OosMethod, Vector
from metalearners._utils import (
    clip_element_absolute_value_to_epsilon,
    copydoc,
    function_has_argument,
    get_one,
    get_predict,
    get_predict_proba,
    index_matrix,
    validate_all_vectors_same_index,
    validate_valid_treatment_variant_not_control,
)
from metalearners.cross_fit_estimator import OVERALL
from metalearners.metalearner import (
    NUISANCE,
    PROPENSITY_MODEL,
    TREATMENT,
    TREATMENT_MODEL,
    MetaLearner,
    _evaluate_model,
    _fit_cross_fit_estimator_joblib,
    _ModelSpecifications,
    _ParallelJoblibSpecification,
)

OUTCOME_MODEL = "outcome_model"

_EPSILON = 1e-09

_SAMPLE_WEIGHT = "sample_weight"


def r_loss(
    cate_estimates: Vector,
    outcome_estimates: Vector,
    propensity_scores: Vector,
    outcomes: Vector,
    treatments: Vector,
) -> float:
    r"""Compute the square-root of the R-loss as introduced by Nie et al.

    This function computes:

    .. math::
        \sqrt{\frac{1}{N}\sum_{i=1}^N ((y_i - \mu(X_i)) - \hat{\tau}(X_i)
        (w_i - e(X_i)))^2}

    The R-Learner proposed in `Nie et al. (2017) <https://arxiv.org/pdf/1712.04912.pdf>`_
    relies on a loss function which can be used in combination with empirical risk
    minimization to learn a CATE model.

    Independently of the R-Learner, one can use the R-loss for evaluating CATE estimates
    in general.
    """
    inputs = [
        cate_estimates,
        outcome_estimates,
        propensity_scores,
        outcomes,
        treatments,
    ]
    validate_all_vectors_same_index(inputs)

    residualised_outcomes = outcomes - outcome_estimates
    residualised_treatments = treatments - propensity_scores
    return root_mean_squared_error(
        residualised_outcomes, cate_estimates * residualised_treatments
    )


class RLearner(MetaLearner):
    r"""R-Learner for CATE estimation as described by `Nie et al. (2017) <https://arxiv.org/pdf/1712.04912.pdf>`_.

    Importantly, the current R-Learner implementation only supports:

        * binary classes in case of a classification outcome

    The R-Learner contains two nuisance models

        * a ``"propensity_model"`` estimating :math:`\Pr[W=k|X]`
        * an ``"outcome_model"`` estimating :math:`\mathbb{E}[Y|X]`

    and one treatment model per treatment variant which isn't control

        * ``"treatment_model"`` which estimates :math:`\mathbb{E}[Y(k) - Y(0) | X]`

    The ``treatment_model_factory`` provided needs to support the argument
    ``sample_weight`` in its ``fit`` method.
    """

    def _validate_models(self) -> None:
        """Validate that the base models are appropriate.

        In particular, it is validated that a base model to be used with ``"predict"`` is
        recognized by ``scikit-learn`` as a regressor via ``sklearn.base.is_regressor`` and
        a model to be used with ``"predict_proba"`` is recognized by ``scikit-learn` as
        a classifier via ``sklearn.base.is_classifier``.

        Additionally, this method ensures that the treatment model "treatment_model" supports
        the ``"sample_weight"`` argument in its ``fit`` method.
        """
        if not function_has_argument(
            self.treatment_model_factory[TREATMENT_MODEL].fit, _SAMPLE_WEIGHT
        ):
            raise ValueError(
                f"{TREATMENT_MODEL}'s fit method does not support 'sample_weight' argument."
            )
        super()._validate_models()

    @classmethod
    def _validate_fit_params(cls, fit_params: dict[str, dict[str, dict]]) -> None:
        if _SAMPLE_WEIGHT in fit_params[TREATMENT][TREATMENT_MODEL]:
            raise ValueError(
                f"The parameter {_SAMPLE_WEIGHT} has been defined to be passed to the R-Learner's "
                "treatment model. Yet, this is not supported since the R-Learner requires freedom "
                " to define his parameter internally. Please adapt the argument fit_params to the "
                f"fit method to either not include any {_SAMPLE_WEIGHT} or only for nuisance models."
            )

    @classmethod
    def nuisance_model_specifications(cls) -> dict[str, _ModelSpecifications]:
        return {
            PROPENSITY_MODEL: _ModelSpecifications(
                cardinality=get_one,
                predict_method=get_predict_proba,
            ),
            OUTCOME_MODEL: _ModelSpecifications(
                cardinality=get_one,
                predict_method=MetaLearner._outcome_predict_method,
            ),
        }

    @classmethod
    def treatment_model_specifications(cls) -> dict[str, _ModelSpecifications]:
        return {
            TREATMENT_MODEL: _ModelSpecifications(
                cardinality=MetaLearner._get_n_variants_minus_one,
                predict_method=get_predict,
            )
        }

    @classmethod
    def _supports_multi_treatment(cls) -> bool:
        return True

    @classmethod
    def _supports_multi_class(cls) -> bool:
        return False

    def fit(
        self,
        X: Matrix,
        y: Vector,
        w: Vector,
        n_jobs_cross_fitting: int | None = None,
        fit_params: dict | None = None,
        synchronize_cross_fitting: bool = True,
        n_jobs_base_learners: int | None = None,
        epsilon: float = _EPSILON,
    ) -> Self:

        self._validate_treatment(w)
        self._validate_outcome(y)

        self._variants_indices = []

        qualified_fit_params = self._qualified_fit_params(fit_params)
        self._validate_fit_params(qualified_fit_params)

        if synchronize_cross_fitting:
            cv_split_indices = self._split(X)
        else:
            cv_split_indices = None

        nuisance_jobs: list[_ParallelJoblibSpecification | None] = []

        nuisance_jobs.append(
            self._nuisance_joblib_specifications(
                X=X,
                y=w,
                model_kind=PROPENSITY_MODEL,
                model_ord=0,
                n_jobs_cross_fitting=n_jobs_cross_fitting,
                fit_params=qualified_fit_params[NUISANCE][PROPENSITY_MODEL],
                cv=cv_split_indices,
            )
        )
        nuisance_jobs.append(
            self._nuisance_joblib_specifications(
                X=X,
                y=y,
                model_kind=OUTCOME_MODEL,
                model_ord=0,
                n_jobs_cross_fitting=n_jobs_cross_fitting,
                fit_params=qualified_fit_params[NUISANCE][OUTCOME_MODEL],
                cv=cv_split_indices,
            )
        )

        parallel = Parallel(n_jobs=n_jobs_base_learners)
        results = parallel(
            delayed(_fit_cross_fit_estimator_joblib)(job)
            for job in nuisance_jobs
            if job is not None
        )
        self._assign_joblib_nuisance_results(results)

        treatment_jobs: list[_ParallelJoblibSpecification] = []
        for treatment_variant in range(1, self.n_variants):

            is_treatment = w == treatment_variant
            is_control = w == 0
            mask = is_treatment | is_control

            self._variants_indices.append(mask)

            pseudo_outcomes, weights = self._pseudo_outcome_and_weights(
                X=X,
                w=w,
                y=y,
                treatment_variant=treatment_variant,
                mask=mask,
                epsilon=epsilon,
            )

            X_filtered = index_matrix(X, mask)

            treatment_jobs.append(
                self._treatment_joblib_specifications(
                    X=X_filtered,
                    y=pseudo_outcomes,
                    model_kind=TREATMENT_MODEL,
                    model_ord=treatment_variant - 1,
                    fit_params=qualified_fit_params[TREATMENT][TREATMENT_MODEL]
                    | {_SAMPLE_WEIGHT: weights},
                    n_jobs_cross_fitting=n_jobs_cross_fitting,
                )
            )
        results = parallel(
            delayed(_fit_cross_fit_estimator_joblib)(job) for job in treatment_jobs
        )
        self._assign_joblib_treatment_results(results)
        return self

    def predict(
        self,
        X,
        is_oos: bool,
        oos_method: OosMethod = OVERALL,
    ) -> np.ndarray:
        n_outputs = 2 if self.is_classification else 1
        tau_hat = np.zeros((len(X), self.n_variants - 1, n_outputs))

        if is_oos:

            for treatment_variant in range(1, self.n_variants):
                variant_estimates = self.predict_treatment(
                    X,
                    is_oos=is_oos,
                    oos_method=oos_method,
                    model_kind=TREATMENT_MODEL,
                    model_ord=treatment_variant - 1,
                )
                if self.is_classification:
                    # This is to be consistent with other MetaLearners (e.g. S and T) that automatically
                    # work with multiclass outcomes and return the CATE estimate for each class. As the R-Learner only
                    # works with binary classes (the pseudo outcome formula does not make sense with
                    # multiple classes unless some adaptation is done) we can manually infer the
                    # CATE estimate for the complementary class  -- returning a matrix of shape (N, 2).
                    variant_estimates = np.stack(
                        [-variant_estimates, variant_estimates], axis=-1
                    )
                variant_estimates = variant_estimates.reshape(len(X), n_outputs)
                tau_hat[:, treatment_variant - 1, :] = variant_estimates

            return tau_hat

        for treatment_variant in range(1, self.n_variants):
            variant_indices = self._variants_indices[treatment_variant - 1]

            variant_estimates = self.predict_treatment(
                index_matrix(X, variant_indices),
                is_oos=False,
                model_kind=TREATMENT_MODEL,
                model_ord=treatment_variant - 1,
            )
            if sum(~variant_indices) > 0:
                non_variant_estimates = self.predict_treatment(
                    index_matrix(X, ~variant_indices),
                    is_oos=True,
                    oos_method=oos_method,
                    model_kind=TREATMENT_MODEL,
                    model_ord=treatment_variant - 1,
                )
            if self.is_classification:
                # This is to be consistent with other MetaLearners (e.g. S and T) that automatically
                # work with multiclass outcomes and return the CATE estimate for each class. As the R-Learner only
                # works with binary classes (the pseudo outcome formula does not make sense with
                # multiple classes unless some adaptation is done) we can manually infer the
                # CATE estimate for the complementary class  -- returning a matrix of shape (N, 2).
                variant_estimates = np.stack(
                    [-variant_estimates, variant_estimates], axis=-1
                )
                if sum(~variant_indices) > 0:
                    non_variant_estimates = np.stack(
                        [-non_variant_estimates, non_variant_estimates], axis=-1
                    )
            variant_estimates = variant_estimates.reshape(
                (sum(variant_indices), n_outputs)
            )
            if sum(~variant_indices) > 0:
                non_variant_estimates = non_variant_estimates.reshape(
                    (sum(~variant_indices), n_outputs)
                )
                tau_hat[~variant_indices, treatment_variant - 1] = non_variant_estimates

            tau_hat[variant_indices, treatment_variant - 1] = variant_estimates
        return tau_hat

    @copydoc(MetaLearner.evaluate, sep="\n\t")
    def evaluate(
        self,
        X: Matrix,
        y: Vector,
        w: Vector,
        is_oos: bool,
        oos_method: OosMethod = OVERALL,
        scoring: Mapping[str, list[str | Callable]] | None = None,
    ) -> dict[str, float]:
        """In the RLearner case, the ``"treatment_model"`` is always evaluated with the
        :func:`~metalearners.rlearner.r_loss` and the ``scoring["treatment_model"]``
        parameter is ignored."""
        if scoring is None:
            scoring = {}
        self._validate_scoring(scoring=scoring)

        propensity_evaluation = _evaluate_model(
            cfes=self._nuisance_models[PROPENSITY_MODEL],
            X=[X],
            y=[w],
            scorers=scoring.get(PROPENSITY_MODEL, ["neg_log_loss"]),
            model_kind=PROPENSITY_MODEL,
            is_oos=is_oos,
            oos_method=oos_method,
            is_treatment=False,
        )

        default_metric = (
            "neg_log_loss" if self.is_classification else "neg_root_mean_squared_error"
        )
        outcome_evaluation = _evaluate_model(
            cfes=self._nuisance_models[OUTCOME_MODEL],
            X=[X],
            y=[y],
            scorers=scoring.get(OUTCOME_MODEL, [default_metric]),
            model_kind=OUTCOME_MODEL,
            is_oos=is_oos,
            oos_method=oos_method,
            is_treatment=False,
        )

        # TODO: improve this? generalize it to other metalearners?
        w_hat = self.predict_nuisance(
            X=X,
            is_oos=is_oos,
            oos_method=oos_method,
            model_kind=PROPENSITY_MODEL,
            model_ord=0,
        )

        y_hat = self.predict_nuisance(
            X=X,
            is_oos=is_oos,
            oos_method=oos_method,
            model_kind=OUTCOME_MODEL,
            model_ord=0,
        )
        if self.is_classification:
            y_hat = y_hat[:, 1]

        treatment_evaluation = {}
        tau_hat = self.predict(X=X, is_oos=is_oos, oos_method=oos_method)
        is_control = w == 0
        for treatment_variant in range(1, self.n_variants):
            is_treatment = w == treatment_variant
<<<<<<< HEAD
            is_control = w == 0
=======
>>>>>>> 5ec1dcf0
            mask = is_treatment | is_control

            propensity_estimates = w_hat[:, treatment_variant] / (
                w_hat[:, 0] + w_hat[:, treatment_variant]
            )
            cate_estimates = (
                tau_hat[:, treatment_variant - 1, 1]
                if self.is_classification
                else tau_hat[:, treatment_variant - 1, 0]
            )
            treatment_evaluation[f"r_loss_{treatment_variant}_vs_0"] = r_loss(
                cate_estimates=cate_estimates[mask],
                outcome_estimates=y_hat[mask],
                propensity_scores=propensity_estimates[mask],
                outcomes=y[mask],
                treatments=w[mask] == treatment_variant,
            )

        return propensity_evaluation | outcome_evaluation | treatment_evaluation

    def _pseudo_outcome_and_weights(
        self,
        X: Matrix,
        y: Vector,
        w: Vector,
        treatment_variant: int,
        mask: Vector | None = None,
        epsilon: float = _EPSILON,
    ) -> tuple[np.ndarray, np.ndarray]:
        """Compute the R-Learner pseudo outcome and corresponding weights.

        Importantly, this method assumes to be applied on in-sample data.
        In other words, ``is_oos`` will always be set to ``False`` when calling
        ``predict_nuisance``.

        If ``mask`` is provided, the retuned pseudo outcomes and weights are only
        with respect the observations that the mask selects.

        Since the pseudo outcome is a fraction of residuals, we add a small
        constant ``epsilon`` to the denominator in order to avoid numerical problems.
        """
        if mask is None:
            mask = np.ones(len(X), dtype=bool)

        validate_valid_treatment_variant_not_control(treatment_variant, self.n_variants)

        # Note that if we already applied the mask as an input to this call, we wouldn't
        # be able to match original observations with their corresponding folds.
        y_estimates = self.predict_nuisance(
            X=X,
            is_oos=False,
            model_kind=OUTCOME_MODEL,
            model_ord=0,
        )[mask]
        w_estimates = self.predict_nuisance(
            X=X, is_oos=False, model_kind=PROPENSITY_MODEL, model_ord=0
        )[mask]
        w_estimates_binarized = w_estimates[:, treatment_variant] / (
            w_estimates[:, 0] + w_estimates[:, treatment_variant]
        )

        if self.is_classification:
            y_estimates = y_estimates[:, 1]

        y_residuals = y[mask] - y_estimates

        w_binarized = w[mask] == treatment_variant
        w_residuals = w_binarized - w_estimates_binarized
        w_residuals_padded = clip_element_absolute_value_to_epsilon(
            w_residuals, epsilon
        )

        pseudo_outcomes = y_residuals / w_residuals_padded
        weights = np.square(w_residuals)

        return pseudo_outcomes, weights<|MERGE_RESOLUTION|>--- conflicted
+++ resolved
@@ -393,10 +393,6 @@
         is_control = w == 0
         for treatment_variant in range(1, self.n_variants):
             is_treatment = w == treatment_variant
-<<<<<<< HEAD
-            is_control = w == 0
-=======
->>>>>>> 5ec1dcf0
             mask = is_treatment | is_control
 
             propensity_estimates = w_hat[:, treatment_variant] / (
